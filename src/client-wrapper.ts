import type { SqlQuery } from '@prisma/driver-adapter-utils'
import { AccessTokenCredentialsProvider } from '@ydbjs/auth/access-token'
import { Driver, type DriverOptions } from '@ydbjs/core'
import { QueryServiceDefinition, ExecMode, Syntax, StatsMode } from '@ydbjs/api/query'
import { StatusIds_StatusCode } from '@ydbjs/api/operation'
import { YDBError } from '@ydbjs/error'
import { YqlQueryPreparer } from './yql-query-preparer.js'
import { YdbResultNormalizer } from './ydb-result-normalizer.js'
import { YdbSessionPool, type SessionPoolOptions, type SessionContext } from './session-pool.js'
import { YdbTransactionManager } from './transaction-manager.js'
import type { YdbConnectionConfig, YdbQueryResult, YdbTransactionIsolation, YdbTransactionMeta } from './types.js'

export class YdbClientWrapper {
  private driver: Driver | null = null
  private connected = false
  private sessionPool: YdbSessionPool | null = null
  private transactionManager: YdbTransactionManager | null = null
  private readonly queryPreparer = new YqlQueryPreparer()
  private readonly resultNormalizer = new YdbResultNormalizer()

  constructor(private readonly config: YdbConnectionConfig, private readonly poolOptions: SessionPoolOptions = {}) {}

  async connect(): Promise<void> {
    if (this.connected) return

    const connectionString = this.buildConnectionString()
    const driverOptions = this.createDriverOptions()
    const driver = new Driver(connectionString, driverOptions)
    await driver.ready()

    this.driver = driver
    this.sessionPool = new YdbSessionPool(driver, this.poolOptions)
    this.transactionManager = new YdbTransactionManager(driver, this.sessionPool)
    this.connected = true
  }

  async executeQuery(query: SqlQuery, txId?: string): Promise<YdbQueryResult> {
    const driver = this.ensureDriver()
    const sessionPool = this.ensureSessionPool()
    const transactionManager = this.ensureTransactionManager()

    const prepared = this.queryPreparer.prepare(query)
    const encodedParams = this.queryPreparer.encodeParameters(prepared.parameters)

    let session: SessionContext
    let release: ((error?: unknown) => Promise<void>) | undefined

    if (txId) {
      session = transactionManager.require(txId).session
    } else {
      const acquired = await sessionPool.acquire()
      session = acquired.session
      release = acquired.release
    }

    const client = driver.createClient(QueryServiceDefinition, session.nodeId)

    const request: Record<string, unknown> = {
      sessionId: session.sessionId,
      execMode: ExecMode.EXECUTE,
      query: {
        case: 'queryContent',
        value: {
          syntax: Syntax.YQL_V1,
          text: prepared.text,
        },
      },
      parameters: encodedParams,
      statsMode: StatsMode.BASIC,
    }

<<<<<<< HEAD
    const txControl = this.createTxControl(txId, prepared.text)
=======
    const txControl = this.createTxControl(txId)
>>>>>>> 43501d8e
    if (txControl) {
      request.txControl = txControl
    }

    const stream = client.executeQuery(request)

    try {
      return await this.resultNormalizer.collect(stream)
    } catch (error) {
      if (release) await release(error)
      throw error
    } finally {
      if (release) await release()
    }
  }

  async executeScript(script: string): Promise<void> {
    const driver = this.ensureDriver()
    const sessionPool = this.ensureSessionPool()

    const { session, release } = await sessionPool.acquire()
    const client = driver.createClient(QueryServiceDefinition, session.nodeId)

    try {
      const stream = client.executeQuery({
        sessionId: session.sessionId,
        execMode: ExecMode.EXECUTE,
        query: {
          case: 'queryContent',
          value: {
            syntax: Syntax.YQL_V1,
            text: script,
          },
        },
        statsMode: StatsMode.NONE,
      })

      for await (const part of stream) {
        if (part.status !== StatusIds_StatusCode.SUCCESS) {
          throw new YDBError(part.status, part.issues)
        }
      }
    } catch (error) {
      await release(error)
      throw error
    } finally {
      await release()
    }
  }

  async beginTransaction(isolation: YdbTransactionIsolation): Promise<YdbTransactionMeta> {
    const manager = this.ensureTransactionManager()
    const context = await manager.begin(isolation)
    const { session: _session, release: _release, ...meta } = context
    return meta
  }

  async commitTransaction(txId: string): Promise<void> {
    const manager = this.ensureTransactionManager()
    await manager.commit(txId)
  }

  async rollbackTransaction(txId: string): Promise<void> {
    const manager = this.ensureTransactionManager()
    await manager.rollback(txId)
  }

  getDatabasePath(): string {
    const driver = this.driver
    if (driver) {
      return driver.database
    }
    return this.config.database
  }

  async close(): Promise<void> {
    await this.transactionManager?.dispose()
    await this.sessionPool?.drain()

    if (this.driver) {
      this.driver.close()
    }

    this.driver = null
    this.sessionPool = null
    this.transactionManager = null
    this.connected = false
  }

  private buildConnectionString(): string {
    const { endpoint, database } = this.config
    const normalizedDatabase = database.startsWith('/') ? database : `/${database}`
    return `${endpoint}${normalizedDatabase}`
  }

  private createDriverOptions(): DriverOptions | undefined {
    const options: DriverOptions = {}

    if (this.config.authToken) {
      options.credentialsProvider = new AccessTokenCredentialsProvider({
        token: this.config.authToken,
      })
    }

    return Object.keys(options).length > 0 ? options : undefined
  }

  private ensureDriver(): Driver {
    const driver = this.driver
    if (!driver || !this.connected) {
      throw new Error('YDB client is not connected. Call connect() first.')
    }
    return driver
  }

  private ensureSessionPool(): YdbSessionPool {
    if (!this.sessionPool) {
      throw new Error('Session pool is not initialized. Call connect() first.')
    }
    return this.sessionPool
  }

  private ensureTransactionManager(): YdbTransactionManager {
    if (!this.transactionManager) {
      throw new Error('Transaction manager is not initialized. Call connect() first.')
    }
    return this.transactionManager
  }

<<<<<<< HEAD
  private createTxControl(txId: string | undefined, queryText: string) {
=======
  private createTxControl(txId?: string) {
>>>>>>> 43501d8e
    if (txId) {
      return {
        txSelector: {
          case: 'txId',
          value: txId,
        },
        commitTx: false,
      }
    }

<<<<<<< HEAD
    if (this.isSchemaOperation(queryText)) {
      return undefined
    }

=======
>>>>>>> 43501d8e
    return {
      txSelector: {
        case: 'beginTx',
        value: {
          txMode: {
            case: 'serializableReadWrite',
            value: {},
          },
        },
      },
      commitTx: true,
    }
  }
<<<<<<< HEAD

  private isSchemaOperation(queryText: string): boolean {
    const normalized = queryText.trim().toUpperCase()
    if (!normalized) return false

    const firstToken = normalized.split(/\s+/, 1)[0]

    switch (firstToken) {
      case 'CREATE':
      case 'DROP':
      case 'ALTER':
      case 'RENAME':
      case 'TRUNCATE':
      case 'GRANT':
      case 'REVOKE':
      case 'PRAGMA':
      case 'USE':
        return true
      default:
        return false
    }
  }
=======
>>>>>>> 43501d8e
}<|MERGE_RESOLUTION|>--- conflicted
+++ resolved
@@ -69,11 +69,7 @@
       statsMode: StatsMode.BASIC,
     }
 
-<<<<<<< HEAD
-    const txControl = this.createTxControl(txId, prepared.text)
-=======
     const txControl = this.createTxControl(txId)
->>>>>>> 43501d8e
     if (txControl) {
       request.txControl = txControl
     }
@@ -203,11 +199,7 @@
     return this.transactionManager
   }
 
-<<<<<<< HEAD
-  private createTxControl(txId: string | undefined, queryText: string) {
-=======
   private createTxControl(txId?: string) {
->>>>>>> 43501d8e
     if (txId) {
       return {
         txSelector: {
@@ -218,13 +210,6 @@
       }
     }
 
-<<<<<<< HEAD
-    if (this.isSchemaOperation(queryText)) {
-      return undefined
-    }
-
-=======
->>>>>>> 43501d8e
     return {
       txSelector: {
         case: 'beginTx',
@@ -238,29 +223,4 @@
       commitTx: true,
     }
   }
-<<<<<<< HEAD
-
-  private isSchemaOperation(queryText: string): boolean {
-    const normalized = queryText.trim().toUpperCase()
-    if (!normalized) return false
-
-    const firstToken = normalized.split(/\s+/, 1)[0]
-
-    switch (firstToken) {
-      case 'CREATE':
-      case 'DROP':
-      case 'ALTER':
-      case 'RENAME':
-      case 'TRUNCATE':
-      case 'GRANT':
-      case 'REVOKE':
-      case 'PRAGMA':
-      case 'USE':
-        return true
-      default:
-        return false
-    }
-  }
-=======
->>>>>>> 43501d8e
 }